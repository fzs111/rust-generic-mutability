--- conflicted
+++ resolved
@@ -7,10 +7,6 @@
 use core::ops::{Deref, DerefMut};
 use core::ptr::NonNull;
 
-<<<<<<< HEAD
-use crate::mutability::{Mutability, Mutable, Shared, IsMutable, IsShared};
-
-=======
 #[cfg(any(feature = "std", doc))]
 extern crate std;
 
@@ -86,7 +82,6 @@
 ///     }
 /// }
 /// ```
->>>>>>> 3bebf30b
 #[repr(transparent)]
 pub struct GenRef<'s, M: Mutability, T: ?Sized> {
     // This could contain an `ErasedMutRef` instead of `_lifetime` and `ptr`,
@@ -157,13 +152,6 @@
 }
 
 impl<'s, M: Mutability, T: ?Sized> GenRef<'s, M, T> {
-<<<<<<< HEAD
-    pub unsafe fn from_ptr_unchecked(ptr: NonNull<T>) -> Self {
-        Self{
-            _lifetime: PhantomData,
-            _mutability: PhantomData,
-            ptr
-=======
     /// Creates a `GenRef<'s, M, T>` from a pointer with the chosen mutability `M` and lifetime `'s`, without checking.
     ///
     /// To create a non-generic `GenRef` from a reference, use the `From` implementation.
@@ -190,7 +178,6 @@
             _lifetime: PhantomData,
             _mutability: PhantomData,
             ptr,
->>>>>>> 3bebf30b
         }
     }
 
@@ -206,26 +193,6 @@
     pub fn gen_from_mut_downgrading(reference: &'s mut T) -> Self {
         let ptr = NonNull::from(reference);
 
-<<<<<<< HEAD
-        unsafe {
-            Self::from_ptr_unchecked(ptr)
-        }
-    }
-    pub fn gen_into_shared_downgrading(genref: Self) -> &'s T  {
-        let ptr = GenRef::as_ptr(&genref);
-
-        unsafe{
-            ptr.as_ref()
-        }
-    }
-
-    pub fn gen_into_mut(genref: Self, _proof: IsMutable<M>) -> &'s mut T {
-        let mut ptr = GenRef::as_ptr(&genref);
-
-        unsafe{
-            ptr.as_mut()
-        }
-=======
         // SAFETY: `ptr` is derived from a mutable reference, so points to a valid `T` and is valid and unaliased for `'s`.
         // The correct lifetime is enforced by the function signature.
         unsafe { Self::from_ptr_unchecked(ptr) }
@@ -237,7 +204,6 @@
 
         // SAFETY: `GenRef::as_ptr` guarantees that `ptr` points to a valid `T` and is valid for reads for `'s`.
         unsafe { ptr.as_ref() }
->>>>>>> 3bebf30b
     }
 
     #[doc = docs_for!(gen_into_mut)]
@@ -273,29 +239,17 @@
     pub fn gen_from_shared(reference: &'s T, _proof: IsShared<M>) -> Self {
         let ptr = NonNull::from(reference);
 
-<<<<<<< HEAD
-        unsafe {
-            Self::from_ptr_unchecked(ptr)
-        }
-=======
         // SAFETY: For a value of `IsShared<M>` to exist, `M` must be `Shared`. `ptr` is derived from a shared reference, so it is valid for reads for `'s`.
         // The correct lifetime is enforced by the function signature.
         unsafe { Self::from_ptr_unchecked(ptr) }
->>>>>>> 3bebf30b
     }
 
     #[doc = docs_for!(reborrow)]
     pub fn reborrow(genref: &mut Self) -> GenRef<'_, M, T> {
-<<<<<<< HEAD
-        unsafe {
-            Self::from_ptr_unchecked(genref.ptr)
-        }
-=======
         // SAFETY: `GenRef::as_ptr` guarantees that `ptr` points to a valid `T` and is valid for reads for `'_`. If `M` is `Mutable`, it also guarantees validity for writes.
         // The `GenRef` received as argument is not used after calling `as_ptr` for the lifetime `'_`, and the pointer returned by `as_ptr` can not be aliased, both guaranteed by the exclusive reference received as argument.
         // The correct lifetime and mutability parameters are enforced by the function signature.
         unsafe { GenRef::from_ptr_unchecked(GenRef::as_ptr(genref)) }
->>>>>>> 3bebf30b
     }
 
     #[doc = docs_for!(map)]
@@ -316,48 +270,15 @@
         }
     }
 
-<<<<<<< HEAD
-    pub fn as_deref(genref: Self) -> GenRef<'s, M, T::Target>
-        where T: Deref + DerefMut
-=======
     #[doc = docs_for!(as_deref)]
     pub fn as_deref(genref: Self) -> GenRef<'s, M, T::Target>
     where
         T: Deref + DerefMut,
->>>>>>> 3bebf30b
     {
         GenRef::map(genref, DerefMut::deref_mut, Deref::deref)
     }
 }
 
-<<<<<<< HEAD
-
-mod seal {
-    use crate::{GenRef, Mutability};
-
-    pub trait Sealed{}
-    impl<M: Mutability, T: ?Sized> Sealed for GenRef<'_, M, T> {}
-}
-pub trait GenRefMethods<'s, M: Mutability, T: ?Sized>: seal::Sealed {
-    fn as_ptr(&self) -> NonNull<T>;
-
-    fn gen_into_shared_downgrading(self) -> &'s T;
-
-    fn gen_into_mut(self, _proof: IsMutable<M>) -> &'s mut T;
-
-    fn gen_into_shared(self, _proof: IsShared<M>) -> &'s T ;
-    fn reborrow(&mut self) -> GenRef<'_, M, T>;
-
-    fn map<U: ?Sized>(
-        self, 
-        f_mut: impl FnOnce(&mut T) -> &mut U, 
-        f_shared: impl FnOnce(&T) -> &U
-    ) -> GenRef<'s, M, U>;
-
-    fn as_deref(self) -> GenRef<'s, M, T::Target>
-        where T: Deref + DerefMut;
-
-=======
 mod seal {
     use crate::{GenRef, Mutability};
 
@@ -409,7 +330,6 @@
 
     /// Dereferences the `GenRef`. Same as `Deref::deref(self)`.
     /// This method allows you to call methods on the referenced value explicitly.
->>>>>>> 3bebf30b
     fn deref(&self) -> &T;
 }
 impl<'s, M: Mutability, T: ?Sized> GenRefMethods<'s, M, T> for GenRef<'s, M, T> {
@@ -417,11 +337,7 @@
         GenRef::as_ptr(&self)
     }
 
-<<<<<<< HEAD
-    fn gen_into_shared_downgrading(self) -> &'s T  {
-=======
     fn gen_into_shared_downgrading(self) -> &'s T {
->>>>>>> 3bebf30b
         GenRef::gen_into_shared_downgrading(self)
     }
     fn gen_into_mut(self, proof: IsMutable<M>) -> &'s mut T {
@@ -437,26 +353,16 @@
     }
 
     fn map<U: ?Sized>(
-<<<<<<< HEAD
-        self, 
-        f_mut: impl FnOnce(&mut T) -> &mut U, 
-        f_shared: impl FnOnce(&T) -> &U
-=======
         self,
         f_mut: impl FnOnce(&mut T) -> &mut U,
         f_shared: impl FnOnce(&T) -> &U,
->>>>>>> 3bebf30b
     ) -> GenRef<'s, M, U> {
         GenRef::map(self, f_mut, f_shared)
     }
 
     fn as_deref(self) -> GenRef<'s, M, T::Target>
-<<<<<<< HEAD
-        where T: Deref + DerefMut
-=======
     where
         T: Deref + DerefMut,
->>>>>>> 3bebf30b
     {
         GenRef::as_deref(self)
     }
