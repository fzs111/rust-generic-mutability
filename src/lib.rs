--- conflicted
+++ resolved
@@ -18,18 +18,9 @@
 //!
 //! The main items of this crate are the `GenRef` struct, which represents a safe reference (like `&` and `&mut`) that is generic over mutability; and the `Mutability` trait, which is used as a bound on *generic mutability parameters*.
 
-<<<<<<< HEAD
-mod mutability;
-=======
->>>>>>> 3bebf30b
 mod genref;
 mod macros;
 mod mutability;
 
-<<<<<<< HEAD
-pub use mutability::{ Mutability, Mutable, Shared, MutabilityEnum, IsShared, IsMutable };
-pub use genref::{ GenRef, GenRefMethods };
-=======
 pub use genref::{GenRef, GenRefMethods};
-pub use mutability::{IsMutable, IsShared, Mutability, MutabilityEnum, Mutable, Shared};
->>>>>>> 3bebf30b
+pub use mutability::{IsMutable, IsShared, Mutability, MutabilityEnum, Mutable, Shared};