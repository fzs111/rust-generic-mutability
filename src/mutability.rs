use core::marker::PhantomData;

<<<<<<< HEAD
mod seal{
=======
mod seal {
>>>>>>> 3bebf30b
    use crate::{Mutable, Shared};

    pub trait Sealed {}
    impl Sealed for Mutable {}
    impl Sealed for Shared {}
}

<<<<<<< HEAD
pub unsafe trait Mutability: Copy + Sized + seal::Sealed {
=======
/// This trait is used as a bound on generic mutability parameters.
///
/// This trait is implemented by two types, `Shared` and `Mutable`, and it is sealed so no other types may implement it.
///
/// Not to be confused with `MutabilityEnum<M>`, which represents a proof about a generic mutability parameter.
///
/// Note that while mutability parameters are implemented as type parameters, they represent an entirely different kind of generic parameter.
/// For this reason, the `M: Mutability` bound should be applied even in struct definitions where bounds are generally discouraged.
pub unsafe trait Mutability: Copy + Sized + seal::Sealed {
    /// The result of this method lets you match over the mutability values to obtain a proof, which can be used to access features that are only available for one mutability.
    ///
    /// Most notably, the `GenRef::gen_{into,from}_{mut,shared}` methods require a proof of this form.
>>>>>>> 3bebf30b
    fn mutability() -> MutabilityEnum<Self>;
}

/// Represents the mutability of a shared reference, `&T`.
///
/// Along with `Mutable`, this is one of the two types that can be used as a generic mutability parameter.
/// It is an empty type because it is always used as a generic parameter and never as a value.
///
/// Just as with `&T`, interior mutability types may change while behind a reference of `Shared` mutability.
#[derive(Clone, Copy)]
pub enum Shared {}
unsafe impl Mutability for Shared {
    fn mutability() -> MutabilityEnum<Self> {
        // This is not a recursive call, but a call to the inherent method.
        #[deny(unconditional_recursion)]
        let proof = Shared::mutability();

        MutabilityEnum::Shared(proof)
    }
}
impl Shared {
    /// This method returns a proof for the shared-ness of `Shared`.
    /// Note: this method shadows `<Shared as Mutability>::mutability()`, which returns the same proof wrapped in `MutabilityEnum::Shared`.
    /// If you have access to this method (i.e. in non-generic contexts), you should not need `<Shared as Mutability>::mutability()`.
    pub fn mutability() -> IsShared<Shared> {
        // SAFETY: `M` is `Shared`
        unsafe { IsShared::new() }
    }
}

/// Represents the mutability of a mutable (unique) reference, `&mut T`.
///
/// Along with `Shared`, this is one of the two types that can be used as a generic mutability parameter.
/// It is an empty type because it is always used as a generic parameter and never as a value.
#[derive(Clone, Copy)]
pub enum Mutable {}
unsafe impl Mutability for Mutable {
    fn mutability() -> MutabilityEnum<Self> {
        // This is not a recursive call, but a call to the inherent method.
        #[deny(unconditional_recursion)]
        let proof = Mutable::mutability();

        MutabilityEnum::Mutable(proof)
    }
}
impl Mutable {
    /// This method returns a proof for the mutable-ness of `Mutable`.
    /// Note: this method shadows `<Mutable as Mutability>::mutability()`, which returns the same proof wrapped in `MutabilityEnum::Mutable`.
    /// If you have access to this method (i.e. in non-generic contexts), you should not need `<Mutable as Mutability>::mutability()`.
    pub fn mutability() -> IsMutable<Mutable> {
        // SAFETY: `M` is `Mutable`
        unsafe { IsMutable::new() }
    }
}

/// The existence of a value of this type guarantees that a specific mutability parameter `M` is `Mutable`.
/// Unsafe code may rely on this guarantee.
/// You can obtain this value by matching over `M::mutability()`.
///
/// The most notable API that requires this is `GenRef::gen_{into,from}_mut`.
#[derive(Clone, Copy)]
pub struct IsMutable<M: Mutability>(PhantomData<M>);

impl<M: Mutability> IsMutable<M> {
    // SAFETY: `M` must be `Mutable`
    pub(crate) unsafe fn new() -> Self {
        IsMutable(PhantomData)
    }
}

/// The existence of a value of this type guarantees that a specific mutability parameter `M` is `Shared`.
/// Unsafe code may rely on this guarantee.
/// You can obtain this value by matching over `M::mutability()`.
///
/// The most notable API that requires this is `GenRef::gen_{into,from}_shared`.
#[derive(Clone, Copy)]
pub struct IsShared<M: Mutability>(PhantomData<M>);

impl<M: Mutability> IsShared<M> {
    // SAFETY: `M` must be `Shared`
    pub(crate) unsafe fn new() -> Self {
        IsShared(PhantomData)
    }
}

/// This enum makes it possible to `match` over a mutability parameter.
/// Not to be confused with the `Mutability` trait, which is used as a bound for mutability parameters; and `Shared` and `Mutable`, which are values of the mutability parameters.
///
/// A value of this type can be obtained from the `Mutability::mutability()` method.
///
/// Each variant contains a proof about the value of mutability parameter `M`.
///
/// Note that the only valid value of type `MutabilityEnum<Shared>` is `MutabilityEnum::Shared(IsShared)`, and the only value of type `MutabilityEnum<Mutable>` is `MutabilityEnum::Mutable(IsMutable)`
#[derive(Clone, Copy)]
pub enum MutabilityEnum<M: Mutability> {
    /// Contains a proof that `M` is `Mutable`. `MutabilityEnum::Mutable` (this enum variant) is not to be confused with `Mutable` (type implementing `Mutability`).
    Mutable(IsMutable<M>),
    /// Contains a proof that `M` is `Shared`. `MutabilityEnum::Shared` (this enum variant) is not to be confused with `Shared` (type implementing `Mutability`).
    Shared(IsShared<M>),
}<|MERGE_RESOLUTION|>--- conflicted
+++ resolved
@@ -1,10 +1,6 @@
 use core::marker::PhantomData;
 
-<<<<<<< HEAD
-mod seal{
-=======
 mod seal {
->>>>>>> 3bebf30b
     use crate::{Mutable, Shared};
 
     pub trait Sealed {}
@@ -12,9 +8,6 @@
     impl Sealed for Shared {}
 }
 
-<<<<<<< HEAD
-pub unsafe trait Mutability: Copy + Sized + seal::Sealed {
-=======
 /// This trait is used as a bound on generic mutability parameters.
 ///
 /// This trait is implemented by two types, `Shared` and `Mutable`, and it is sealed so no other types may implement it.
@@ -27,7 +20,6 @@
     /// The result of this method lets you match over the mutability values to obtain a proof, which can be used to access features that are only available for one mutability.
     ///
     /// Most notably, the `GenRef::gen_{into,from}_{mut,shared}` methods require a proof of this form.
->>>>>>> 3bebf30b
     fn mutability() -> MutabilityEnum<Self>;
 }
 
